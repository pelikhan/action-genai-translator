import { hash } from "crypto";
import { classify } from "@genaiscript/runtime";
import { mdast } from "@genaiscript/plugin-mdast";
import "mdast-util-mdx";
import "mdast-util-mdxjs-esm";
import "mdast-util-mdx-jsx";
import type {
  Node,
  Text,
  Heading,
  Paragraph,
  PhrasingContent,
  Yaml,
} from "mdast";
import { basename, dirname, join, relative } from "path";
import { URL } from "url";
import { xor } from "es-toolkit";
import type { MdxJsxFlowElement } from "mdast-util-mdx-jsx";
import type { FrontmatterWithTranslator } from "./src/types.mts";
import { FrontmatterWithTranslatorSchema } from "./src/schemas.mts";
import { DEFAULT_MODELS, LANGS } from "./src/models.mts";

script({
  title: "Automatic Markdown Translations using GenAI",
  description:
    "This action uses GitHub Models and remark to incrementally translate markdown documents in your repository.",
  accept: ".md,.mdx",
  branding: {
    color: "yellow",
    icon: "globe",
  },
  files: ["README.md"],
  parameters: {
    lang: {
      type: "string",
      default: "fr",
      description:
        "The ISO code(s) of the target language(s) for translation (comma-separated values).",
    },
    source: {
      type: "string",
      default: "en",
      description:
        "The ISO code of the source language for translation. Defaults to 'en' (English).",
    },
    instructions: {
      type: "string",
      description:
        "Additional prompting instructions that will be injected in the translation prompt.",
    },
    instructionsFile: {
      type: "string",
      description:
        "File containing additional prompting instructions that will be injected in the translation prompt.",
    },
    starlightDir: {
      type: "string",
      description: "Root directory for the Astro Starlight documentation.",
    },
    starlightBase: {
      type: "string",
      description: "Base path for the Astro Starlight documentation.",
    },
    force: {
      type: "boolean",
      default: false,
      description:
        "Force translation even if the file has already been translated.",
    },
  },
  tests: [
    {
      files: "test/markdown.md",
      keywords: ["paragraph", "heading"],
    },
    {
      files: "test/example-with-instructions.md",
      keywords: ["translator"],
    },
  ],
});

const HASH_TEXT_LENGTH = 80;
const HASH_LENGTH = 20;
const maxPromptPerFile = 5;
const minTranslationsThreshold = 0.9;
const nodeTypes = ["text", "paragraph", "heading", "yaml"];
const MARKER_START = "┌";
const MARKER_END = "└";
type NodeType = Text | Paragraph | Heading | Yaml;
const STARLIGHT_FRONTMATTER_STRINGS = ["excerpt", "title", "description"];

const isUri = (str: string): URL => {
  try {
    return new URL(str);
  } catch {
    return undefined;
  }
};

const hasMarker = (str: string): boolean => {
  return str.includes(MARKER_START) || str.includes(MARKER_END);
};

export default async function main() {
  const { dbg, output, vars } = env;
  const dbgc = host.logger(`script:md`);
  const dbgt = host.logger(`script:tree`);
  const dbge = host.logger(`script:text`);
  const dbgm = host.logger(`script:mdx`);
  const parameters = vars as {
    lang?: string;
    source?: string;
    force?: boolean;
    starlightDir?: string;
    starlightBase?: string;
    instructions?: string;
    instructionsFile?: string;
  };
  const { force } = parameters;
  let { instructions } = parameters;
  const source = parameters.source;
  const sourceInfo = LANGS[source];
  if (!sourceInfo) cancel(`unsupported source language: ${source}`);

  const instructionsFile = parameters.instructionsFile
    ? MD.content(await workspace.readText(parameters.instructionsFile))
    : undefined;
  const starlightDir = parameters.starlightDir
    ? `${parameters.starlightDir}/src/content/docs`
    : undefined;
  dbg(`starlightDir: %s`, starlightDir);
  const starlightBase = parameters.starlightBase;
  dbg(`starlightBase: %s`, starlightBase);
  if (starlightBase && !starlightDir) {
    throw new Error(
<<<<<<< HEAD
      `"starlightDir" must be defined when "starlightBase" is defined.`,
=======
      `Both starlightDir and starlightBase must be defined or undefined together.`,
>>>>>>> 0b65a805
    );
  }
  const starlightBaseRx = starlightBase
    ? new RegExp(`^/${starlightBase}/`)
    : undefined;
  const langs = vars.lang
    .split(",")
    .map((s) => s.trim())
    .filter(Boolean);
  output.item(langs.join(", "));
  if (langs.some((l) => !LANGS[l]))
    cancel(
      `unsupported languages: ${langs.filter((l) => !LANGS[l]).join(", ")}`,
    );

  const ignorer = await parsers.ignore(".ctignore");
  dbg(`ignorer: %s`, ignorer ? "loaded" : "no .ctignore found");
  dbg(
    `files (before filter): %O`,
    env.files.map((f) => f.filename),
  );
  const files = env.files
    .filter((f) => ignorer([f.filename]).length)
    // Filter files that match the ISO language code pattern in the filename
    .filter(({ filename }) => !/\.\w\w(-\w\w\w?)?\.mdx?$/i.test(filename))
    .filter(({ filename }) => !/\/\w\w(-\w\w\w?)?\//i.test(filename));
  if (!files.length) cancel("No files or not matching languages selected.");

  files.forEach(({ filename }) => output.item(filename));

  for (const to of langs) {
    const langInfo = LANGS[to];
    const lang = langInfo.name;
    const translationModel =
      langInfo.models?.translation || DEFAULT_MODELS.translation;
    const classifyModel = langInfo.models?.classify || DEFAULT_MODELS.classify;
    output.heading(2, `Translating Markdown files to ${lang} (${to})`);
    const translationCacheFilename = `translations/${to.toLowerCase()}.json`;
    dbg(`cache: %s`, translationCacheFilename);
    output.itemValue("cache", translationCacheFilename);
    // hash -> text translation
    const translationCache: Record<string, string> = force
      ? {}
      : (await workspace.readJSON(translationCacheFilename)) || {};
    for (const [k, v] of Object.entries(translationCache)) {
      if (hasMarker(v)) delete translationCache[k];
    }
    dbgc(`translation cache: %O`, translationCache);

    for (const file of files) {
      const { filename } = file;
      output.heading(3, `${filename}`);

      const { visit, parse, stringify, SKIP } = await mdast({
        mdx: /\.mdx$/i.test(filename),
      });
      const hashNode = (node: Node | string) => {
        if (typeof node === "object") {
          node = structuredClone(node);
          visit(node, (node) => delete node.position);
        }
        const text =
          typeof node === "string"
            ? node
            : stringify({ type: "root", children: [node as any] });
        const chunkHash = hash("sha-256", JSON.stringify(text));
        if (text.length < HASH_TEXT_LENGTH) return text;
        else
          return (
            text.slice(0, HASH_TEXT_LENGTH) +
            "." +
            chunkHash.slice(0, HASH_LENGTH).toUpperCase()
          );
      };

      try {
        const starlight = starlightDir && filename.startsWith(starlightDir);
        dbg(`starlight: %s`, starlight);
        const translationFn = starlight
          ? filename.replace(starlightDir, join(starlightDir, to.toLowerCase()))
          : path.changeext(filename, `.${to.toLowerCase()}.md`);
        dbg(`translation %s`, translationFn);

        const patchFn = (fn: string, trailingSlash?: boolean) => {
          if (typeof fn === "string" && /^\./.test(fn) && starlight) {
            // given an local image path fn (like ./image.png) relative to the original file (filename),
            // path it to the translation file (translationFn).
            // Calculate the relative path from the translation file's directory to the original file's directory,
            // then join it with the local image path to get the correct relative path for the translation
            const originalDir = dirname(filename);
            const translationDir = dirname(translationFn);
            const relativeToOriginal = relative(translationDir, originalDir);
            let r = join(relativeToOriginal, fn);
            if (trailingSlash && !r.endsWith("/")) r += "/";
            dbg(`patching %s -> %s`, fn, r);
            return r;
          }
          return fn;
        };

        let content = file.content;
        dbgc(`md: %s`, content);

        // normalize content
        dbgc(`normalizing content`);
        content = stringify(parse(content));

        // parse to tree
        dbgc(`parsing %s`, filename);
        const root = parse(content);
        dbgt(`original %O`, root.children);

        // Extract instructions from frontmatter if not provided via parameters
        const frontmatterNode = root.children.find(
          (child) => child.type === "yaml",
        );
        const frontmatter = parsers.YAML(frontmatterNode?.value, {
          schema: FrontmatterWithTranslatorSchema,
        }) as FrontmatterWithTranslator;
        const { translator } = frontmatter || {};
        dbg(`frontmatter config: %O`, translator);
        if (!instructions && translator?.instructions) {
          instructions = translator.instructions;
          dbg(`frontmatter instructions: %s`, instructions);
        }
        // remove the translator node
        if (translator) {
          delete frontmatter.translator;
          frontmatterNode.value = YAML.stringify(frontmatter);
          dbg(`patched frontmatter: %s`, frontmatterNode.value);
          content = stringify(root);
        }

        // collect original nodes nodes
        const nodes: Record<string, NodeType> = {};
        visit(root, nodeTypes, (node) => {
          const hash = hashNode(node);
          dbg(`node: %s -> %s`, node.type, hash);
          nodes[hash] = node as NodeType;
        });

        dbg(`nodes: %d`, Object.keys(nodes).length);

        const llmHashes: Record<string, string> = {};
        const llmHashTodos = new Set<string>();

        // apply translations and mark untranslated nodes with id
        let translated = structuredClone(root);
        visit(translated, nodeTypes, (node) => {
          const nhash = hashNode(node);
          const translation = translationCache[nhash];
          if (translation) {
            dbg(`translated: %s`, nhash);
            Object.assign(node, translation);
          } else {
            // mark untranslated nodes with a unique identifier
            if (node.type === "text") {
              if (
                !/\s*[.,:;<>\]\[{}\(\)…]+\s*/.test(node.value) &&
                !isUri(node.value)
              ) {
                dbg(`text node: %s`, nhash);
                // compress long hash into LLM friendly short hash
                const llmHash = `T${Object.keys(llmHashes).length.toString().padStart(3, "0")}`;
                llmHashes[llmHash] = nhash;
                llmHashTodos.add(llmHash);
                node.value = `┌${llmHash}┐${node.value}└${llmHash}┘`;
              }
            } else if (node.type === "paragraph" || node.type === "heading") {
              dbg(`paragraph/heading node: %s`, nhash);
              const llmHash = `P${Object.keys(llmHashes).length.toString().padStart(3, "0")}`;
              llmHashes[llmHash] = nhash;
              llmHashTodos.add(llmHash);
              node.children.unshift({
                type: "text",
                value: `┌${llmHash}┐`,
              } as Text);
              node.children.push({
                type: "text",
                value: `└${llmHash}┘`,
              });
              return SKIP; // don't process children of paragraphs
            } else if (node.type === "yaml") {
              dbg(`yaml node: %s`, nhash);
              const data = parsers.YAML(node.value);
              if (data) {
                if (starlight) {
                  if (Array.isArray(data?.hero?.actions)) {
                    data.hero.actions.forEach((action) => {
                      if (typeof action.text === "string") {
                        const nhash = hashNode(action.text);
                        const tr = translationCache[nhash];
                        dbg(`yaml hero.action: %s -> %s`, nhash, tr);
                        if (!tr) action.text = tr;
                        else {
                          const llmHash = `T${Object.keys(llmHashes).length.toString().padStart(3, "0")}`;
                          llmHashes[llmHash] = nhash;
                          llmHashTodos.add(llmHash);
                          action.text = `┌${llmHash}┐${action.text}└${llmHash}┘`;
                        }
                      }
                    });
                  }
                  if (data?.cover?.image) {
                    data.cover.image = patchFn(data.cover.image);
                    dbg(`yaml cover image: %s`, data.cover.image);
                  }
                }
                if (data.hero && typeof data.hero.tagline === "string") {
                  const nhash = hashNode(data.hero.tagline);
                  const tr = translationCache[nhash];
                  if (tr) data.hero.tagline = tr;
                  else {
                    const llmHash = `T${Object.keys(llmHashes).length.toString().padStart(3, "0")}`;
                    llmHashes[llmHash] = nhash;
                    llmHashTodos.add(llmHash);
                    data.hero.tagline = `┌${llmHash}┐${data.hero.tagline}└${llmHash}┘`;
                  }
                }
                for (const field of STARLIGHT_FRONTMATTER_STRINGS.filter(
                  (field) => typeof data[field] === "string",
                )) {
                  const nhash = hashNode(data[field]);
                  const tr = translationCache[nhash];
                  if (tr) data[field] = tr;
                  else {
                    const llmHash = `T${Object.keys(llmHashes).length.toString().padStart(3, "0")}`;
                    llmHashes[llmHash] = nhash;
                    llmHashTodos.add(llmHash);
                    data[field] = `┌${llmHash}┐${data[field]}└${llmHash}┘`;
                  }
                }
                node.value = YAML.stringify(data);
                return SKIP;
              }
            } else {
              dbg(`untranslated node type: %s`, node.type);
            }
          }
        });

        // patch images and esm imports
        visit(translated, ["mdxJsxFlowElement"], (node) => {
          const flow = node as MdxJsxFlowElement;
          for (const attribute of flow.attributes || []) {
            if (
              attribute.type === "mdxJsxAttribute" &&
              attribute.name === "title"
            ) {
              // collect title attributes
              dbgm(`attribute title: %s`, attribute.value);
              let title = attribute.value;
              const nhash = hashNode(title);
              const tr = translationCache[nhash];
              if (tr) title = tr;
              else {
                const llmHash = `T${Object.keys(llmHashes).length.toString().padStart(3, "0")}`;
                llmHashes[llmHash] = nhash;
                llmHashTodos.add(llmHash);
                title = `┌${llmHash}┐${title}└${llmHash}┘`;
              }
              attribute.value = title;
              return SKIP;
            }
          }
        });

        dbgt(`translated %O`, translated.children);
        let attempts = 0;
        let lastLLmHashTodos = llmHashTodos.size + 1;
        while (
          llmHashTodos.size &&
          llmHashTodos.size < lastLLmHashTodos &&
          attempts < maxPromptPerFile
        ) {
          attempts++;
          output.itemValue(`missing translations`, llmHashTodos.size);
          dbge(`todos: %o`, Array.from(llmHashTodos));
          const contentMix = stringify(translated);
          dbgc(`translatable content: %s`, contentMix);

          // run prompt to generate translations
          const { fences, error } = await runPrompt(
            async (ctx) => {
              const originalRef = ctx.def("ORIGINAL", file.content, {
                lineNumbers: false,
              });
              const translatedRef = ctx.def("TRANSLATED", contentMix, {
                lineNumbers: false,
              });
              ctx.$`You are an expert at translating technical documentation into ${lang} (${to}).
      
      ## Task
      Your task is to translate a Markdown (GFM) document to ${lang} (${to}) while preserving the structure and formatting of the original document.
      You will receive the original document as a variable named ${originalRef} and the currently translated document as a variable named ${translatedRef}.

      Each Markdown AST node in the translated document that has not been translated yet will be enclosed with a unique identifier in the form 
      of \`┌node_identifier┐\` at the start and \`└node_identifier┘\` at the end of the node.
      You should translate the content of each these nodes individually.
      Example:

      \`\`\`markdown
      ┌T001┐
      This is the content to be translated.
      └T001┘

      This is some other content that does not need translation.

      ┌T002┐
      This is another piece of content to be translated.
      └T002┘
      \`\`\`

      ## Output format

      Respond using code regions where the language string is the HASH value
      For example:
      
      \`\`\`T001
      translated content of text enclosed in T001 here (only T001 content!)
      \`\`\`

      \`\`\`T002
      translated content of text enclosed in T002 here (only T002 content!)
      \`\`\`

      \`\`\`T003
      translated content of text enclosed in T003 here (only T003 content!)
      \`\`\`
      ...

      ## Instructions

      - Be extremely careful about the HASH names. They are unique identifiers for each node and should not be changed.
      - Always use code regions to respond with the translated content. 
      - Do not translate the text outside of the HASH tags.
      - Do not change the structure of the document.
      - As much as possible, maintain the original formatting and structure of the document.
      - Do not translate inline code blocks, code blocks, or any other code-related content.
      - Use ' instead of ’
      - Always make sure that the URLs are not modified by the translation.
      - Translate each node individually, preserving the original meaning and context.
      - If you are unsure about the translation, skip the translation.
      ${instructions || ""}
      ${instructionsFile || ""}`.role("system");
            },
            {
              model: translationModel,
              responseType: "text",
              systemSafety: true,
              system: [],
              cache: true,
              label: `translating ${filename} (${llmHashTodos.size} nodes)`,
            },
          );

          if (error) {
            // are we out of tokens?
            if (/429/.test(error.message)) {
              output.error(`Rate limit exceeded: ${error.message}`);
              cancel(`rate limit exceeded`);
            }

            output.error(`Error translating ${filename}: ${error.message}`);
            break;
          }

          // collect translations
          for (const fence of fences) {
            const llmHash = fence.language;
            if (llmHashTodos.has(llmHash)) {
              llmHashTodos.delete(llmHash);
              const hash = llmHashes[llmHash];
              dbg(`translation: %s - %s`, llmHash, hash);
              let chunkTranslated = fence.content.replace(/\r?\n$/, "").trim();
              const node = nodes[hash];
              dbg(`original node: %O`, node);
              if (node?.type === "text" && /\s$/.test(node.value)) {
                // preserve trailing space if original text had it
                dbg(`patch trailing space for %s`, hash);
                chunkTranslated += " ";
              }
              chunkTranslated = chunkTranslated
                .replace(/┌[A-Z]\d{3,5}┐/g, "")
                .replace(/└[A-Z]\d{3,5}┘/g, "");
              dbg(`content: %s`, chunkTranslated);
              translationCache[hash] = chunkTranslated;
            }
          }

          lastLLmHashTodos = llmHashTodos.size;
        }

        // apply translations
        translated = structuredClone(root);

        // apply translations
        let unresolvedTranslations = 0;
        visit(translated, nodeTypes, (node) => {
          if (node.type === "yaml") {
            const data = parsers.YAML(node.value);
            if (data) {
              if (starlight) {
                if (data?.hero?.image?.file) {
                  data.hero.image.file = patchFn(data.hero.image.file);
                  dbg(`yaml hero image: %s`, data.hero.image.file);
                }
                if (Array.isArray(data?.hero?.actions)) {
                  data.hero.actions.forEach((action) => {
                    if (typeof action.link === "string") {
<<<<<<< HEAD
                      if (starlightBase)
                        action.link = action.link.replace(
                          starlightBaseRx,
                          `/${starlightBase}/${to.toLowerCase()}/`,
                        );
                      if (!starlightBase)
                        action.link = `/${to.toLowerCase()}/${action.link}`;
=======
                      action.link = action.link.replace(
                        starlightBaseRx,
                        `/${starlightBase}/${to.toLowerCase()}/`,
                      );
>>>>>>> 0b65a805
                      dbg(`yaml hero action link: %s`, action.link);
                    }
                    if (typeof action.text === "string") {
                      const nhash = hashNode(action.text);
                      const tr = translationCache[nhash];
                      dbg(`yaml hero.action: %s -> %s`, nhash, tr);
                      if (tr) action.text = tr;
                      else unresolvedTranslations++;
                    }
                    if (action?.image?.file) {
                      action.image.file = patchFn(action.image.file);
                      dbg(`yaml hero action image: %s`, action.image.file);
                    }
                  });
                }
                if (data?.cover?.image) {
                  data.cover.image = patchFn(data.cover.image);
                  dbg(`yaml cover image: %s`, data.cover.image);
                }
              }
              if (data.hero && typeof data.hero.tagline === "string") {
                const nhash = hashNode(data.hero.tagline);
                const tr = translationCache[nhash];
                if (tr) data.hero.tagline = tr;
                else unresolvedTranslations++;
              }
              for (const field of STARLIGHT_FRONTMATTER_STRINGS.filter(
                (field) => typeof data[field] === "string",
              )) {
                const nhash = hashNode(data[field]);
                const tr = translationCache[nhash];
                dbg(`yaml %s: %s -> %s`, field, nhash, tr);
                if (tr) data[field] = tr;
                else unresolvedTranslations++;
              }
              node.value = YAML.stringify(data);
              return SKIP;
            }
          } else {
            const hash = hashNode(node);
            const translation = translationCache[hash];
            if (translation) {
              if (node.type === "text") {
                dbg(`translated text: %s -> %s`, hash, translation);
                node.value = translation;
              } else if (node.type === "paragraph" || node.type === "heading") {
                dbg(`translated %s: %s -> %s`, node.type, hash, translation);
                try {
                  const newNodes = parse(translation)
                    .children as PhrasingContent[];
                  node.children.splice(0, node.children.length, ...newNodes);
                  return SKIP;
                } catch (error) {
                  output.error(`error parsing paragraph translation`, error);
                  output.fence(node, "json");
                  output.fence(translation);
                }
              } else {
                dbg(`untranslated node type: %s`, node.type);
              }
            } else unresolvedTranslations++;
          }
        });

        // patch images and esm imports
        visit(translated, ["mdxjsEsm", "image"], (node) => {
          if (node.type === "image") {
            node.url = patchFn(node.url);
            return SKIP;
          } else if (node.type === "mdxjsEsm") {
            // path local imports
            const rx =
              /^(import|\})\s*(.*)\s+from\s+(?:\"|')(\.?\.\/.*)(?:\"|');?$/gm;
            node.value = node.value.replace(rx, (m, k, i, p) => {
              const pp = patchFn(p);
              const r =
                k === "}" ? `} from "${pp}";` : `import ${i} from "${pp}";`;
              dbg(`mdxjsEsm import: %s -> %s`, m, r);
              return r;
            });
            return SKIP;
          }
        });

        visit(translated, ["mdxJsxFlowElement"], (node) => {
          const flow = node as MdxJsxFlowElement;
          for (const attribute of flow.attributes || []) {
            if (
              attribute.type === "mdxJsxAttribute" &&
              attribute.name === "title"
            ) {
              const hash = hashNode(attribute.value);
              const tr = translationCache[hash];
              if (tr) {
                dbg(`translate title: %s -> %s`, hash, tr);
                attribute.value = tr;
              } else unresolvedTranslations++;
            }
          }
        });

        // patch links
        if (starlight) {
          visit(translated, "link", (node) => {
            if (starlightBaseRx.test(node.url)) {
              node.url = patchFn(
                node.url.replace(starlightBaseRx, "../"),
                true,
              );
            }
            if (!starlightBase) {
              node.url = patchFn(`/../${node.url}`, true);
            }
          });
        }

        output.itemValue(`unresolved translations`, unresolvedTranslations);
        const nTranslations = Object.keys(llmHashes).length;
        if (
          unresolvedTranslations > 5 &&
          (nTranslations - unresolvedTranslations) / nTranslations <
            minTranslationsThreshold
        ) {
          output.warn(`not enough translations, try to translate more.`);
          continue;
        }

        dbgt(`stringifying %O`, translated.children);
        let contentTranslated = await stringify(translated);
        if (content === contentTranslated) {
          output.warn(`Unable to translate anything, skipping file.`);
          continue;
        }

        // validate it stills parses as Markdown
        try {
          parse(contentTranslated);
        } catch (error) {
          output.error(`Translated content is not valid Markdown`, error);
          output.diff(contentTranslated, content);
          continue;
        }

        // validate all external links
        // have same domain
        {
          const originalLinks = new Set<string>();
          visit(root, "link", (node) => {
            if (isUri(node.url)) {
              originalLinks.add(node.url);
            }
          });
          const translatedLinks = new Set<string>();
          visit(translated, "link", (node) => {
            if (isUri(node.url)) {
              translatedLinks.add(node.url);
            }
          });
          const diffLinks = xor(
            Array.from(originalLinks),
            Array.from(translatedLinks),
          );
          if (diffLinks.length) {
            output.warn(`some links have changed`);
            output.fence(diffLinks, "yaml");
          }
        }

        if (attempts) {
          // judge quality is good enough
          const res = await classify(
            (ctx) => {
              ctx.$`You are an expert at judging the quality of translations. 
          Your task is to determine the quality of the translation of a Markdown document from ${
            sourceInfo.name
          } (${source}) to ${lang} (${to}).
<<<<<<< HEAD
          The original document is in ${ctx.def("ORIGINAL", content)}, and the translated document is provided in ${ctx.def(
=======
          The original document is in ${ctx.def(
            "ORIGINAL",
            content,
          )}, and the translated document is provided in ${ctx.def(
>>>>>>> 0b65a805
            "TRANSLATED",
            contentTranslated,
            { lineNumbers: true },
          )} (line numbers were added).`.role("system");
            },
            {
              ok: `Translation is faithful to the original document and conveys the same meaning.`,
              bad: `Translation is of low quality or has a different meaning from the original.`,
            },
            {
              label: `judge translation ${to} ${basename(filename)}`,
              explanations: true,
              cache: true,
              systemSafety: true,
              model: classifyModel,
            },
          );

          // are we out of tokens?
          if (/429/.test(res.error)) {
            output.error(`Rate limit exceeded: ${res.error}`);
            cancel(`rate limit exceeded`);
          }

          output.resultItem(
            res.label === "ok",
            `Translation quality: ${res.label}`,
          );
          if (res.label !== "ok") {
            output.fence(res.answer);
            output.diff(content, contentTranslated);
            continue;
          }
        }

        // apply translations and save
        dbgc(`translated: %s`, contentTranslated);
        dbg(`writing translation to %s`, translationFn);

        await workspace.writeText(translationFn, contentTranslated);
        await workspace.writeText(
          translationCacheFilename,
          JSON.stringify(translationCache, null, 2),
        );
      } catch (error) {
        output.error(error);
        break;
      }
    }
  }
}<|MERGE_RESOLUTION|>--- conflicted
+++ resolved
@@ -134,11 +134,7 @@
   dbg(`starlightBase: %s`, starlightBase);
   if (starlightBase && !starlightDir) {
     throw new Error(
-<<<<<<< HEAD
       `"starlightDir" must be defined when "starlightBase" is defined.`,
-=======
-      `Both starlightDir and starlightBase must be defined or undefined together.`,
->>>>>>> 0b65a805
     );
   }
   const starlightBaseRx = starlightBase
@@ -549,7 +545,6 @@
                 if (Array.isArray(data?.hero?.actions)) {
                   data.hero.actions.forEach((action) => {
                     if (typeof action.link === "string") {
-<<<<<<< HEAD
                       if (starlightBase)
                         action.link = action.link.replace(
                           starlightBaseRx,
@@ -557,12 +552,6 @@
                         );
                       if (!starlightBase)
                         action.link = `/${to.toLowerCase()}/${action.link}`;
-=======
-                      action.link = action.link.replace(
-                        starlightBaseRx,
-                        `/${starlightBase}/${to.toLowerCase()}/`,
-                      );
->>>>>>> 0b65a805
                       dbg(`yaml hero action link: %s`, action.link);
                     }
                     if (typeof action.text === "string") {
@@ -739,14 +728,7 @@
           Your task is to determine the quality of the translation of a Markdown document from ${
             sourceInfo.name
           } (${source}) to ${lang} (${to}).
-<<<<<<< HEAD
           The original document is in ${ctx.def("ORIGINAL", content)}, and the translated document is provided in ${ctx.def(
-=======
-          The original document is in ${ctx.def(
-            "ORIGINAL",
-            content,
-          )}, and the translated document is provided in ${ctx.def(
->>>>>>> 0b65a805
             "TRANSLATED",
             contentTranslated,
             { lineNumbers: true },
